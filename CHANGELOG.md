--- conflicted
+++ resolved
@@ -1,6 +1,5 @@
 # Changelog
 
-<<<<<<< HEAD
 ## [2.0.0-alpha01] - August 4, 2021
 
 - **Important**: The minimum supported API is now 21.
@@ -39,7 +38,7 @@
 - Add `ByteBuffer`s to the default supported data types.
 - Remove `toString` implementations from several classes.
 - Update OkHttp to 4.9.1.
-=======
+
 ## [1.3.2] - August 4, 2021
 
 - `coil-compose` now depends on `compose.ui` instead of `compose.foundation`.
@@ -48,7 +47,6 @@
 - Update Kotlin to 1.5.21.
 - Update Coroutines to 1.5.1.
 - Update `androidx.exifinterface:exifinterface` to 1.3.3.
->>>>>>> a0ebae76
 
 ## [1.3.1] - July 28, 2021
 
