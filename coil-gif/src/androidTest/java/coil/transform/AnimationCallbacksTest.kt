package coil.transform

import android.content.ContentResolver.SCHEME_FILE
import android.content.Context
import android.os.Build.VERSION.SDK_INT
import androidx.lifecycle.Lifecycle
import androidx.test.core.app.ApplicationProvider
import androidx.test.ext.junit.rules.activityScenarioRule
import coil.ImageLoader
import coil.decode.GifDecoder
import coil.decode.ImageDecoderDecoder
import coil.request.CachePolicy
import coil.request.ErrorResult
import coil.request.ImageRequest
import coil.request.onAnimationEnd
import coil.request.onAnimationStart
import coil.request.repeatCount
<<<<<<< HEAD
import coil.util.TestViewActivity
=======
import coil.util.ViewTestActivity
>>>>>>> 3b1ce677
import coil.util.activity
import kotlinx.coroutines.ExperimentalCoroutinesApi
import kotlinx.coroutines.flow.MutableStateFlow
import kotlinx.coroutines.flow.first
import kotlinx.coroutines.test.runTest
import org.junit.After
import org.junit.Before
import org.junit.Rule
import org.junit.Test

@OptIn(ExperimentalCoroutinesApi::class)
class AnimationCallbacksTest {

    private lateinit var context: Context
    private lateinit var imageLoader: ImageLoader

    @get:Rule
<<<<<<< HEAD
    val activityRule = activityScenarioRule<TestViewActivity>()
=======
    val activityRule = activityScenarioRule<ViewTestActivity>()
>>>>>>> 3b1ce677

    @Before
    fun before() {
        context = ApplicationProvider.getApplicationContext()
        imageLoader = ImageLoader.Builder(context)
            .crossfade(false)
            .memoryCachePolicy(CachePolicy.DISABLED)
            .diskCachePolicy(CachePolicy.DISABLED)
            .build()
        activityRule.scenario.moveToState(Lifecycle.State.RESUMED)
    }

    @After
    fun after() {
        imageLoader.shutdown()
    }

    @Test
    fun callbacksTest() = runTest(dispatchTimeoutMs = 30_000) {
        val imageView = activityRule.scenario.activity.imageView
        val isStartCalled = MutableStateFlow(false)
        val isEndCalled = MutableStateFlow(false)
        val decoderFactory = if (SDK_INT >= 28) {
            ImageDecoderDecoder.Factory()
        } else {
            GifDecoder.Factory()
        }

        val request = ImageRequest.Builder(context)
            .data("$SCHEME_FILE:///android_asset/animated.gif")
            .target(imageView)
            .decoderFactory(decoderFactory)
            .repeatCount(0)
            .onAnimationStart {
                isStartCalled.value = true
            }
            .onAnimationEnd {
                isEndCalled.value = true
            }
            .build()
        val result = imageLoader.execute(request)
        if (result is ErrorResult) throw result.throwable
        isStartCalled.first { it }
        isEndCalled.first { it }
    }
}<|MERGE_RESOLUTION|>--- conflicted
+++ resolved
@@ -15,11 +15,7 @@
 import coil.request.onAnimationEnd
 import coil.request.onAnimationStart
 import coil.request.repeatCount
-<<<<<<< HEAD
-import coil.util.TestViewActivity
-=======
 import coil.util.ViewTestActivity
->>>>>>> 3b1ce677
 import coil.util.activity
 import kotlinx.coroutines.ExperimentalCoroutinesApi
 import kotlinx.coroutines.flow.MutableStateFlow
@@ -37,11 +33,7 @@
     private lateinit var imageLoader: ImageLoader
 
     @get:Rule
-<<<<<<< HEAD
-    val activityRule = activityScenarioRule<TestViewActivity>()
-=======
     val activityRule = activityScenarioRule<ViewTestActivity>()
->>>>>>> 3b1ce677
 
     @Before
     fun before() {
