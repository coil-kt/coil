import coil.by
import coil.groupId
import coil.privateModules
import coil.versionName
import com.diffplug.gradle.spotless.SpotlessExtension
import com.diffplug.gradle.spotless.SpotlessExtensionPredeclare
import java.net.URL
import kotlinx.validation.ApiValidationExtension
import org.jetbrains.dokka.gradle.DokkaMultiModuleTask
import org.jetbrains.dokka.gradle.DokkaTaskPartial
import org.jetbrains.kotlin.gradle.dsl.KotlinAndroidProjectExtension
import org.jetbrains.kotlin.gradle.dsl.KotlinJvmProjectExtension
import org.jetbrains.kotlin.gradle.dsl.KotlinTopLevelExtension

buildscript {
    repositories {
        google()
        mavenCentral()
    }
    dependencies {
        classpath(libs.gradlePlugin.android)
        classpath(libs.gradlePlugin.kotlin)
        classpath(libs.gradlePlugin.mavenPublish)
        classpath(libs.gradlePlugin.paparazzi)
        classpath(libs.gradlePlugin.roborazzi)
    }
}

plugins {
    alias(libs.plugins.binaryCompatibility)
    alias(libs.plugins.dokka)
    alias(libs.plugins.spotless)
}

extensions.configure<ApiValidationExtension> {
    ignoredProjects += privateModules
}

tasks.withType<DokkaMultiModuleTask>().configureEach {
    outputDirectory by file("$rootDir/docs/api")
}

allprojects {
    repositories {
        google()
        mavenCentral()
    }

<<<<<<< HEAD
    val configureTopLevelExtension: KotlinTopLevelExtension.() -> Unit = {
        jvmToolchain(11)
    }
    plugins.withId("org.jetbrains.kotlin.android") {
        configure<KotlinAndroidProjectExtension>(configureTopLevelExtension)
    }
    plugins.withId("org.jetbrains.kotlin.jvm") {
        configure<KotlinJvmProjectExtension>(configureTopLevelExtension)
    }
=======
    // Necessary to publish to Maven.
    group = groupId
    version = versionName
>>>>>>> af09b843

    tasks.withType<DokkaTaskPartial>().configureEach {
        dokkaSourceSets.configureEach {
            jdkVersion by 8
            failOnWarning by true
            skipDeprecated by true
            suppressInheritedMembers by true

            externalDocumentationLink {
                url by URL("https://developer.android.com/reference/")
            }
            externalDocumentationLink {
                url by URL("https://kotlinlang.org/api/kotlinx.coroutines/")
            }
            externalDocumentationLink {
                url by URL("https://square.github.io/okhttp/4.x/")
                packageListUrl by URL("https://colinwhite.me/okhttp3-package-list") // https://github.com/square/okhttp/issues/7338
            }
            externalDocumentationLink {
                url by URL("https://square.github.io/okio/3.x/okio/")
                packageListUrl by URL("https://square.github.io/okio/3.x/okio/okio/package-list")
            }
        }
    }

    dependencies {
        modules {
            module("org.jetbrains.kotlin:kotlin-stdlib-jdk7") {
                replacedBy("org.jetbrains.kotlin:kotlin-stdlib")
            }
            module("org.jetbrains.kotlin:kotlin-stdlib-jdk8") {
                replacedBy("org.jetbrains.kotlin:kotlin-stdlib")
            }
        }
    }

    // Uninstall test APKs after running instrumentation tests.
    tasks.whenTaskAdded {
        if (name == "connectedDebugAndroidTest") {
            finalizedBy("uninstallDebugAndroidTest")
        }
    }

    apply(plugin = "com.diffplug.spotless")

    val configureSpotless: SpotlessExtension.() -> Unit = {
        kotlin {
            target("**/*.kt", "**/*.kts")
            ktlint(libs.ktlint.get().version)
            endWithNewline()
            indentWithSpaces()
            trimTrailingWhitespace()
        }
    }

    if (project === rootProject) {
        spotless { predeclareDeps() }
        extensions.configure<SpotlessExtensionPredeclare>(configureSpotless)
    } else {
        extensions.configure(configureSpotless)
    }
}<|MERGE_RESOLUTION|>--- conflicted
+++ resolved
@@ -46,7 +46,10 @@
         mavenCentral()
     }
 
-<<<<<<< HEAD
+    // Necessary to publish to Maven.
+    group = groupId
+    version = versionName
+
     val configureTopLevelExtension: KotlinTopLevelExtension.() -> Unit = {
         jvmToolchain(11)
     }
@@ -56,11 +59,6 @@
     plugins.withId("org.jetbrains.kotlin.jvm") {
         configure<KotlinJvmProjectExtension>(configureTopLevelExtension)
     }
-=======
-    // Necessary to publish to Maven.
-    group = groupId
-    version = versionName
->>>>>>> af09b843
 
     tasks.withType<DokkaTaskPartial>().configureEach {
         dokkaSourceSets.configureEach {
