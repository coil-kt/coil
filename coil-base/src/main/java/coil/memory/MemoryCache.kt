--- conflicted
+++ resolved
@@ -35,6 +35,8 @@
 
     fun clearMemory()
 
+    fun clearMemory(key: String)
+
     fun trimMemory(level: Int)
 
     data class Value(
@@ -56,6 +58,8 @@
     override fun maxSize(): Int = 0
 
     override fun clearMemory() {}
+
+    override fun clearMemory(key: String) {}
 
     override fun trimMemory(level: Int) {}
 }
@@ -105,16 +109,12 @@
         cache.trimToSize(-1)
     }
 
-<<<<<<< HEAD
-    fun clearMemory(key: String) {
+    override fun clearMemory(key: String) {
         log(TAG, Log.DEBUG) { "clearMemory($key)" }
         cache.remove(key)
     }
 
-    fun trimMemory(level: Int) {
-=======
     override fun trimMemory(level: Int) {
->>>>>>> e5ee817e
         log(TAG, Log.DEBUG) { "trimMemory, level=$level" }
         if (level >= TRIM_MEMORY_BACKGROUND) {
             clearMemory()
