package coil.fetch

import android.content.ContentResolver
import android.content.Context
import android.content.res.AssetFileDescriptor
import android.content.res.AssetManager
import android.media.MediaMetadataRetriever
import android.net.Uri
import android.webkit.MimeTypeMap
import androidx.annotation.VisibleForTesting
import androidx.collection.arraySetOf
import androidx.core.net.toFile
import coil.bitmappool.BitmapPool
import coil.decode.DataSource
import coil.decode.Options
import coil.size.Size
import coil.util.toDrawable
import okio.buffer
import okio.source

internal class UriFetcher(
    private val context: Context
) : Fetcher<Uri> {

    companion object {
        private const val ASSET_FILE_PATH_SEGMENT = "android_asset"

        private val SUPPORTED_SCHEMES = arraySetOf(
            ContentResolver.SCHEME_ANDROID_RESOURCE,
            ContentResolver.SCHEME_CONTENT,
            ContentResolver.SCHEME_FILE
        )
    }

    override fun handles(data: Uri) = SUPPORTED_SCHEMES.contains(data.scheme)

    override fun key(data: Uri): String = if (data.scheme == ContentResolver.SCHEME_FILE) {
        "$data:${data.toFile().lastModified()}"
    } else {
        data.toString()
    }

    override suspend fun fetch(
        pool: BitmapPool,
        data: Uri,
        size: Size,
        options: Options
    ): FetchResult {
<<<<<<< HEAD
        val ext = MimeTypeMap.getFileExtensionFromUrl(data.toString())
        val mimeType = MimeTypeMap.getSingleton().getMimeTypeFromExtension(ext)
        val assetFileName = extractAssetFileName(data)
        return if (mimeType?.startsWith("video/", true) == true) {
            val retriever = MediaMetadataRetriever().apply {
                if (assetFileName != null) {
                    val afd: AssetFileDescriptor = context.assets.openFd(assetFileName)
                    setDataSource(afd.fileDescriptor, afd.startOffset, afd.length)
                } else {
                    setDataSource(data.toFile().path)
                }
            }
            val bitmap = retriever.getFrameAtTime(0, MediaMetadataRetriever.OPTION_PREVIOUS_SYNC)
            retriever.release()
            DrawableResult(
                    drawable = bitmap.toDrawable(context),
                    isSampled = false,
                    dataSource = DataSource.MEMORY
            )
=======
        val assetPath = extractAssetPath(data)
        val inputStream = if (assetPath != null) {
            context.assets.open(assetPath)
>>>>>>> 6dfca78e
        } else {
            val inputStream = if (assetFileName != null) {
                context.assets.open(assetFileName)
            } else {
                checkNotNull(context.contentResolver.openInputStream(data))
            }
            SourceResult(
                    source = inputStream.source().buffer(),
                    mimeType = mimeType,
                    dataSource = DataSource.DISK
            )
        }
    }

    /** Return the asset's path if [uri] must be handled by [AssetManager]. Else, return null. */
    @VisibleForTesting
    internal fun extractAssetPath(uri: Uri): String? {
        if (uri.scheme != ContentResolver.SCHEME_FILE) {
            return null
        }

        val segments = uri.pathSegments
        if (segments.count() < 2 || segments[0] != ASSET_FILE_PATH_SEGMENT) {
            return null
        }

        val path = segments
            .drop(1)
            .joinToString("/")

        if (path.isBlank()) {
            return null
        }

        return path
    }
}<|MERGE_RESOLUTION|>--- conflicted
+++ resolved
@@ -2,11 +2,8 @@
 
 import android.content.ContentResolver
 import android.content.Context
-import android.content.res.AssetFileDescriptor
 import android.content.res.AssetManager
-import android.media.MediaMetadataRetriever
 import android.net.Uri
-import android.webkit.MimeTypeMap
 import androidx.annotation.VisibleForTesting
 import androidx.collection.arraySetOf
 import androidx.core.net.toFile
@@ -14,7 +11,6 @@
 import coil.decode.DataSource
 import coil.decode.Options
 import coil.size.Size
-import coil.util.toDrawable
 import okio.buffer
 import okio.source
 
@@ -46,43 +42,18 @@
         size: Size,
         options: Options
     ): FetchResult {
-<<<<<<< HEAD
-        val ext = MimeTypeMap.getFileExtensionFromUrl(data.toString())
-        val mimeType = MimeTypeMap.getSingleton().getMimeTypeFromExtension(ext)
-        val assetFileName = extractAssetFileName(data)
-        return if (mimeType?.startsWith("video/", true) == true) {
-            val retriever = MediaMetadataRetriever().apply {
-                if (assetFileName != null) {
-                    val afd: AssetFileDescriptor = context.assets.openFd(assetFileName)
-                    setDataSource(afd.fileDescriptor, afd.startOffset, afd.length)
-                } else {
-                    setDataSource(data.toFile().path)
-                }
-            }
-            val bitmap = retriever.getFrameAtTime(0, MediaMetadataRetriever.OPTION_PREVIOUS_SYNC)
-            retriever.release()
-            DrawableResult(
-                    drawable = bitmap.toDrawable(context),
-                    isSampled = false,
-                    dataSource = DataSource.MEMORY
-            )
-=======
         val assetPath = extractAssetPath(data)
         val inputStream = if (assetPath != null) {
             context.assets.open(assetPath)
->>>>>>> 6dfca78e
         } else {
-            val inputStream = if (assetFileName != null) {
-                context.assets.open(assetFileName)
-            } else {
-                checkNotNull(context.contentResolver.openInputStream(data))
-            }
-            SourceResult(
-                    source = inputStream.source().buffer(),
-                    mimeType = mimeType,
-                    dataSource = DataSource.DISK
-            )
+            checkNotNull(context.contentResolver.openInputStream(data))
         }
+
+        return SourceResult(
+            source = inputStream.source().buffer(),
+            mimeType = context.contentResolver.getType(data),
+            dataSource = DataSource.DISK
+        )
     }
 
     /** Return the asset's path if [uri] must be handled by [AssetManager]. Else, return null. */
