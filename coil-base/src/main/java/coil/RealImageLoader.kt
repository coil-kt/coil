--- conflicted
+++ resolved
@@ -482,12 +482,9 @@
         bitmapPool.clear()
     }
 
-<<<<<<< HEAD
     override fun clearMemory(key: String) = memoryCache.clearMemory(key)
 
     @Synchronized
-=======
->>>>>>> 7a456b4f
     override fun shutdown() {
         if (isShutdown) return
         isShutdown = true
