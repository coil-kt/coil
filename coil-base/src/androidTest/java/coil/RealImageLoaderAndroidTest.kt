package coil

import android.content.ContentResolver.SCHEME_ANDROID_RESOURCE
import android.content.ContentResolver.SCHEME_CONTENT
import android.content.ContentResolver.SCHEME_FILE
import android.content.Context
import android.graphics.Bitmap
import android.graphics.Color
import android.graphics.drawable.BitmapDrawable
import android.graphics.drawable.ColorDrawable
import android.view.ViewGroup
import android.widget.ImageView
import androidx.core.graphics.drawable.toBitmap
import androidx.core.net.toUri
import androidx.core.view.updateLayoutParams
import androidx.lifecycle.Lifecycle
import androidx.test.core.app.ApplicationProvider
import androidx.test.ext.junit.rules.activityScenarioRule
import coil.base.test.R
import coil.decode.DataSource
import coil.decode.DecodeUtils
import coil.memory.MemoryCache
import coil.request.ErrorResult
import coil.request.ImageRequest
import coil.request.NullRequestDataException
import coil.request.SuccessResult
import coil.request.Tags
import coil.size.Precision
import coil.size.Scale
import coil.size.Size
import coil.util.ASSET_FILE_PATH_ROOT
<<<<<<< HEAD
import coil.util.TestViewActivity
=======
import coil.util.ViewTestActivity
>>>>>>> 3b1ce677
import coil.util.activity
import coil.util.createMockWebServer
import coil.util.decodeBitmapAsset
import coil.util.enqueueImage
import coil.util.getDrawableCompat
import coil.util.isMainThread
import coil.util.runTestAsync
import coil.util.runTestMain
import coil.util.size
import kotlinx.coroutines.CancellationException
import kotlinx.coroutines.Dispatchers
import kotlinx.coroutines.ExperimentalCoroutinesApi
import kotlinx.coroutines.android.awaitFrame
import kotlinx.coroutines.suspendCancellableCoroutine
import kotlinx.coroutines.test.runTest
import kotlinx.coroutines.withContext
import okhttp3.OkHttpClient
import okhttp3.mockwebserver.MockWebServer
import okio.buffer
import okio.sink
import okio.source
import org.junit.After
import org.junit.Before
import org.junit.Rule
import org.junit.Test
import java.io.File
import java.nio.ByteBuffer
import kotlin.coroutines.resume
import kotlin.coroutines.resumeWithException
import kotlin.math.max
import kotlin.math.roundToInt
import kotlin.test.assertEquals
import kotlin.test.assertFailsWith
import kotlin.test.assertFalse
import kotlin.test.assertIs
import kotlin.test.assertNotNull
import kotlin.test.assertNull
import kotlin.test.assertSame
import kotlin.test.assertTrue

@OptIn(ExperimentalCoroutinesApi::class)
class RealImageLoaderAndroidTest {

    private lateinit var context: Context
    private lateinit var server: MockWebServer
    private lateinit var memoryCache: MemoryCache
    private lateinit var imageLoader: ImageLoader

    @get:Rule
<<<<<<< HEAD
    val activityRule = activityScenarioRule<TestViewActivity>()
=======
    val activityRule = activityScenarioRule<ViewTestActivity>()
>>>>>>> 3b1ce677

    @Before
    fun before() {
        context = ApplicationProvider.getApplicationContext()
        server = createMockWebServer()
        memoryCache = MemoryCache.Builder(context)
            .maxSizeBytes(Int.MAX_VALUE)
            .build()
        imageLoader = ImageLoader.Builder(context)
            .memoryCache(memoryCache)
            .diskCache(null)
            .build()
        activityRule.scenario.moveToState(Lifecycle.State.RESUMED)
    }

    @After
    fun after() {
        server.shutdown()
        imageLoader.shutdown()
    }

    // region Test all the supported data types.

    @Test
    fun string() = runTest {
        val data = server.url(IMAGE).toString()
        server.enqueueImage(IMAGE)
        testEnqueue(data)
        testExecute(data)
    }

    @Test
    fun httpUri() = runTest {
        val data = server.url(IMAGE).toString().toUri()
        server.enqueueImage(IMAGE)
        testEnqueue(data)
        testExecute(data)
    }

    @Test
    fun httpUrl() = runTest {
        val data = server.url(IMAGE)
        server.enqueueImage(IMAGE)
        testEnqueue(data)
        testExecute(data)
    }

    @Test
    fun resourceInt() = runTest {
        val data = R.drawable.normal
        testEnqueue(data)
        testExecute(data)
    }

    @Test
    fun resourceIntVector() = runTest {
        val data = R.drawable.ic_android
        testEnqueue(data, Size(100, 100))
        testExecute(data, Size(100, 100))
    }

    @Test
    fun resourceUriInt() = runTest {
        val data = "$SCHEME_ANDROID_RESOURCE://${context.packageName}/${R.drawable.normal}".toUri()
        testEnqueue(data)
        testExecute(data)
    }

    @Test
    fun resourceUriIntVector() = runTest {
        val data = "$SCHEME_ANDROID_RESOURCE://${context.packageName}/${R.drawable.ic_android}".toUri()
        testEnqueue(data, Size(100, 100))
        testExecute(data, Size(100, 100))
    }

    @Test
    fun resourceUriString() = runTest {
        val data = "$SCHEME_ANDROID_RESOURCE://${context.packageName}/drawable/normal".toUri()
        testEnqueue(data)
        testExecute(data)
    }

    @Test
    fun resourceUriStringVector() = runTest {
        val data = "$SCHEME_ANDROID_RESOURCE://${context.packageName}/drawable/ic_android".toUri()
        testEnqueue(data, Size(100, 100))
        testExecute(data, Size(100, 100))
    }

    @Test
    fun file() = runTest {
        val data = copyNormalImageAssetToCacheDir()
        testEnqueue(data)
        testExecute(data)
    }

    @Test
    fun fileUri() = runTest {
        val data = copyNormalImageAssetToCacheDir().toUri()
        testEnqueue(data)
        testExecute(data)
    }

    @Test
    fun assetUri() = runTest {
        val data = "$SCHEME_FILE:///$ASSET_FILE_PATH_ROOT/exif/large_metadata.jpg".toUri()
        testEnqueue(data, Size(75, 100))
        testExecute(data, Size(75, 100))
    }

    @Test
    fun contentUri() = runTest {
        val data = "$SCHEME_CONTENT://coil/$IMAGE".toUri()
        testEnqueue(data)
        testExecute(data)
    }

    @Test
    fun drawable() = runTest {
        val data = context.getDrawableCompat(R.drawable.normal)
        val expectedSize = Size(1080, 1350)
        testEnqueue(data, expectedSize)
        testExecute(data, expectedSize)
    }

    @Test
    fun bitmap() = runTest {
        val data = (context.getDrawableCompat(R.drawable.normal) as BitmapDrawable).bitmap
        val expectedSize = Size(1080, 1350)
        testEnqueue(data, expectedSize)
        testExecute(data, expectedSize)
    }

    @Test
    fun byteBuffer() = runTest {
        val data = ByteBuffer.wrap(context.resources.openRawResource(R.drawable.normal).readBytes())
        testEnqueue(data)
        testExecute(data)
    }

    @Test
    fun byteArray() = runTest {
        val data = context.resources.openRawResource(R.drawable.normal).readBytes()
        testEnqueue(data)
        testExecute(data)
    }

    // endregion

    @Test
    fun unsupportedDataThrows() = runTest {
        val data = Any()
        assertFailsWith<IllegalStateException> { testEnqueue(data) }
        assertFailsWith<IllegalStateException> { testExecute(data) }
    }

    @Test
    fun nullRequestDataShowsFallbackDrawable() = runTest {
        val error = ColorDrawable(Color.BLUE)
        val fallback = ColorDrawable(Color.BLACK)

        suspendCancellableCoroutine<Unit> { continuation ->
            var hasCalledTargetOnError = false

            val request = ImageRequest.Builder(context)
                .data(null)
                .size(100, 100)
                .error(error)
                .fallback(fallback)
                .target(
                    onStart = { throw IllegalStateException() },
                    onError = { drawable ->
                        check(drawable === fallback)
                        hasCalledTargetOnError = true
                    },
                    onSuccess = { throw IllegalStateException() }
                )
                .listener(
                    onStart = { throw IllegalStateException() },
                    onSuccess = { _, _ -> throw IllegalStateException() },
                    onCancel = { throw IllegalStateException() },
                    onError = { _, result ->
                        if (hasCalledTargetOnError && result.throwable is NullRequestDataException) {
                            continuation.resume(Unit)
                        } else {
                            continuation.resumeWithException(result.throwable)
                        }
                    }
                )
                .build()
            imageLoader.enqueue(request)
        }
    }

    @Test
    fun loadedImageIsPresentInMemoryCache() = runTest {
        server.enqueueImage(IMAGE)
        val request = ImageRequest.Builder(context)
            .data(server.url(IMAGE))
            .size(100, 100)
            .build()
        val result = imageLoader.execute(request)

        assertTrue(result is SuccessResult)
        val bitmap = (result.drawable as BitmapDrawable).bitmap
        assertNotNull(bitmap)
        assertEquals(bitmap, imageLoader.memoryCache!![result.memoryCacheKey!!]?.bitmap)
    }

    @Test
    fun placeholderKeyReturnsCorrectMemoryCacheEntry() = runTest {
        val key = MemoryCache.Key("fake_key")
        val fileName = IMAGE
        val bitmap = decodeAssetAndAddToMemoryCache(key, fileName)

        suspendCancellableCoroutine<Unit> { continuation ->
            val request = ImageRequest.Builder(context)
                .memoryCacheKey(key)
                .placeholderMemoryCacheKey(key)
                .data("$SCHEME_FILE:///$ASSET_FILE_PATH_ROOT/$fileName")
                .size(100, 100)
                .precision(Precision.INEXACT)
                .allowHardware(true)
                .dispatcher(Dispatchers.Main.immediate)
                .target(
                    onStart = {
                        // The drawable in the memory cache should be returned here.
                        assertEquals(bitmap, (it as BitmapDrawable).bitmap)
                    },
                    onSuccess = {
                        // The same drawable should be returned since the drawable is valid for this request.
                        assertEquals(bitmap, (it as BitmapDrawable).bitmap)
                    }
                )
                .listener(
                    onSuccess = { _, _ -> continuation.resume(Unit) },
                    onError = { _, result -> continuation.resumeWithException(result.throwable) },
                    onCancel = { continuation.cancel() }
                )
                .build()
            imageLoader.enqueue(request)
        }
    }

    @Test
    fun cachedValueIsResolvedSynchronously() = runTestMain {
        val key = MemoryCache.Key("fake_key")
        val fileName = IMAGE
        decodeAssetAndAddToMemoryCache(key, fileName)

        var isSuccessful = false
        val request = ImageRequest.Builder(context)
            .data("$SCHEME_FILE:///$ASSET_FILE_PATH_ROOT/$fileName")
            .size(100, 100)
            .precision(Precision.INEXACT)
            .memoryCacheKey(key)
            .target { isSuccessful = true }
            .build()
        imageLoader.enqueue(request).dispose()

        // isSuccessful should be synchronously set to true.
        assertTrue(isSuccessful)
    }

    @Test
    fun newBuilderSharesResources() {
        val imageLoader1 = ImageLoader(context)
        val imageLoader2 = imageLoader1.newBuilder().build()

        assertSame(imageLoader1.defaults, imageLoader2.defaults)
        assertSame(
            (imageLoader1 as RealImageLoader).componentRegistry,
            (imageLoader2 as RealImageLoader).componentRegistry
        )
        assertSame(imageLoader1.memoryCache, imageLoader2.memoryCache)
        assertSame(imageLoader1.diskCache, imageLoader2.diskCache)
    }

    @Test
    fun customMemoryCacheKey() = runTest {
        val imageLoader = ImageLoader(context)
        val key = MemoryCache.Key("fake_key")

        server.enqueueImage(IMAGE)
        val request = ImageRequest.Builder(context)
            .data(server.url(IMAGE))
            .memoryCacheKey(key)
            .build()
        val result = imageLoader.execute(request) as SuccessResult

        assertEquals(DataSource.NETWORK, result.dataSource)
        assertEquals(key, result.memoryCacheKey)
        assertSame(imageLoader.memoryCache!![key]!!.bitmap, result.drawable.toBitmap())
    }

    @Test
    fun customDiskCacheKey() = runTest {
        val imageLoader = ImageLoader(context)
        val key = "fake_key"

        server.enqueueImage(IMAGE)
        val request = ImageRequest.Builder(context)
            .data(server.url(IMAGE))
            .diskCacheKey(key)
            .build()
        val result = imageLoader.execute(request) as SuccessResult

        assertEquals(DataSource.NETWORK, result.dataSource)
        assertEquals(key, result.diskCacheKey)
        imageLoader.diskCache!![key]!!.use { assertNotNull(it) }
    }

    @Test
    fun callFactoryIsInitializedLazily() = runTest {
        var isInitialized = false
        val imageLoader = ImageLoader.Builder(context)
            .callFactory {
                assertFalse(isMainThread())
                check(!isInitialized)
                isInitialized = true
                OkHttpClient()
            }
            .build()

        assertFalse(isInitialized)

        server.enqueueImage(IMAGE)
        val request = ImageRequest.Builder(context)
            .data(server.url(IMAGE))
            .build()
        val result = imageLoader.execute(request)

        assertIs<SuccessResult>(result)
        assertTrue(isInitialized)
    }

    @Test
    fun memoryCacheIsInitializedLazily() = runTest {
        var isInitialized = false
        val imageLoader = ImageLoader.Builder(context)
            .memoryCache {
                check(!isInitialized)
                isInitialized = true
                null
            }
            .build()

        assertFalse(isInitialized)

        server.enqueueImage(IMAGE)
        val request = ImageRequest.Builder(context)
            .data(server.url(IMAGE))
            .build()
        val result = imageLoader.execute(request)

        assertIs<SuccessResult>(result)
        assertTrue(isInitialized)
    }

    @Test
    fun diskCacheIsInitializedLazily() = runTest {
        var isInitialized = false
        val imageLoader = ImageLoader.Builder(context)
            .diskCache {
                assertFalse(isMainThread())
                check(!isInitialized)
                isInitialized = true
                null
            }
            .build()

        assertFalse(isInitialized)

        server.enqueueImage(IMAGE)
        val request = ImageRequest.Builder(context)
            .data(server.url(IMAGE))
            .build()
        val result = imageLoader.execute(request)

        assertIs<SuccessResult>(result)
        assertTrue(isInitialized)
    }

    @Test
    fun noMemoryCacheReturnsNoMemoryCacheKey() = runTest {
        val imageLoader = ImageLoader.Builder(context)
            .memoryCache(null)
            .build()

        server.enqueueImage(IMAGE)
        val request = ImageRequest.Builder(context)
            .data(server.url(IMAGE))
            .build()
        val result = imageLoader.execute(request)

        assertIs<SuccessResult>(result)
        assertNull(result.memoryCacheKey)
    }

    @Test
    fun noDiskCacheReturnsNoDiskCacheKey() = runTest {
        val imageLoader = ImageLoader.Builder(context)
            .diskCache(null)
            .build()

        server.enqueueImage(IMAGE)
        val request = ImageRequest.Builder(context)
            .data(server.url(IMAGE))
            .build()
        val result = imageLoader.execute(request)

        assertIs<SuccessResult>(result)
        assertNull(result.diskCacheKey)
    }

    @Test
    fun requestTagsArePassedToOkHttpInterceptor() = runTestAsync {
        val tags = Tags.from(mapOf(
            Map::class.java to emptyMap<String, String>(),
            String::class.java to "test"
        ))
        val callFactory = OkHttpClient.Builder()
            .addInterceptor { chain ->
                tags.asMap().forEach { (key, value) ->
                    assertEquals(value, chain.request().tag(key))
                }
                chain.proceed(chain.request())
            }
            .build()
        val imageLoader = ImageLoader.Builder(context).callFactory(callFactory).build()

        server.enqueueImage(IMAGE)
        val request = ImageRequest.Builder(context)
            .data(server.url(IMAGE).toString())
            .tags(tags)
            .build()
        val result = imageLoader.execute(request)
        if (result is ErrorResult) throw result.throwable
    }

    /** Regression test: https://github.com/coil-kt/coil/issues/1201 */
    @Test
    fun veryLargeImage() = runTest {
        val request = ImageRequest.Builder(context)
            .data(R.drawable.very_large)
            .build()
        val result = imageLoader.execute(request)
        if (result is ErrorResult) throw result.throwable

        assertIs<SuccessResult>(result)
        val drawable = assertIs<BitmapDrawable>(result.drawable)
        val maxDimension = context.resources.displayMetrics.run { max(widthPixels, heightPixels) }
        val multiplier = DecodeUtils.computeSizeMultiplier(
            srcWidth = 9052,
            srcHeight = 4965,
            dstWidth = maxDimension,
            dstHeight = maxDimension,
            scale = Scale.FIT
        )
        val expectedWidth = (multiplier * 9052).roundToInt()
        val expectedHeight = (multiplier * 4965).roundToInt()
        assertTrue(drawable.bitmap.width in expectedWidth - 1..expectedWidth + 1)
        assertTrue(drawable.bitmap.height in expectedHeight - 1..expectedHeight + 1)
    }

    @Test
    fun imageViewWrapWidth() = runTest {
        val imageView = activityRule.scenario.activity.imageView
        withContext(Dispatchers.Main.immediate) {
            imageView.updateLayoutParams {
                width = ViewGroup.LayoutParams.WRAP_CONTENT
                height = ViewGroup.LayoutParams.MATCH_PARENT
            }
            imageView.scaleType = ImageView.ScaleType.CENTER_CROP
            imageView.requestLayout()
            awaitFrame()
        }

        val request = ImageRequest.Builder(context)
            .data(R.drawable.very_large)
            .target(imageView)
            .build()
        val result = imageLoader.execute(request)
        if (result is ErrorResult) throw result.throwable

        assertIs<SuccessResult>(result)
        val drawable = assertIs<BitmapDrawable>(result.drawable)
        val multiplier = DecodeUtils.computeSizeMultiplier(
            srcWidth = 9052,
            srcHeight = 4965,
            dstWidth = 9052,
            dstHeight = imageView.height,
            scale = Scale.FIT
        )
        val expectedWidth = (multiplier * 9052).roundToInt()
        val expectedHeight = (multiplier * 4965).roundToInt()
        assertTrue(drawable.bitmap.width in expectedWidth - 1..expectedWidth + 1)
        assertTrue(drawable.bitmap.height in expectedHeight - 1..expectedHeight + 1)
    }

    @Test
    fun imageViewWrapHeight() = runTest {
        val imageView = activityRule.scenario.activity.imageView
        withContext(Dispatchers.Main.immediate) {
            imageView.updateLayoutParams {
                width = ViewGroup.LayoutParams.MATCH_PARENT
                height = ViewGroup.LayoutParams.WRAP_CONTENT
            }
            imageView.scaleType = ImageView.ScaleType.CENTER_CROP
            imageView.requestLayout()
            awaitFrame()
        }

        val request = ImageRequest.Builder(context)
            .data(R.drawable.very_large)
            .target(imageView)
            .build()
        val result = imageLoader.execute(request)
        if (result is ErrorResult) throw result.throwable

        assertIs<SuccessResult>(result)
        val drawable = assertIs<BitmapDrawable>(result.drawable)
        val multiplier = DecodeUtils.computeSizeMultiplier(
            srcWidth = 9052,
            srcHeight = 4965,
            dstWidth = imageView.width,
            dstHeight = 4965,
            scale = Scale.FIT
        )
        val expectedWidth = (multiplier * 9052).roundToInt()
        val expectedHeight = (multiplier * 4965).roundToInt()
        assertTrue(drawable.bitmap.width in expectedWidth - 1..expectedWidth + 1)
        assertTrue(drawable.bitmap.height in expectedHeight - 1..expectedHeight + 1)
    }

    private suspend fun testEnqueue(data: Any, expectedSize: Size = Size(80, 100)) {
        val imageView = activityRule.scenario.activity.imageView
        imageView.scaleType = ImageView.ScaleType.FIT_CENTER

        assertNull(imageView.drawable)

        suspendCancellableCoroutine<Unit> { continuation ->
            val request = ImageRequest.Builder(context)
                .data(data)
                .target(imageView)
                .size(100, 100)
                .listener(
                    onSuccess = { _, _ -> continuation.resume(Unit) },
                    onError = { _, result -> continuation.resumeWithException(result.throwable) },
                    onCancel = { continuation.resumeWithException(CancellationException()) }
                )
                .build()
            imageLoader.enqueue(request)
        }

        val drawable = assertIs<BitmapDrawable>(imageView.drawable)
        assertEquals(expectedSize, drawable.bitmap.size)
    }

    private suspend fun testExecute(data: Any, expectedSize: Size = Size(80, 100)) {
        val request = ImageRequest.Builder(context)
            .data(data)
            .size(100, 100)
            .build()
        val result = imageLoader.execute(request)

        if (result is ErrorResult) {
            throw result.throwable
        }

        assertIs<SuccessResult>(result)
        val drawable = assertIs<BitmapDrawable>(result.drawable)
        assertEquals(expectedSize, drawable.bitmap.size)
    }

    private fun copyNormalImageAssetToCacheDir(): File {
        val file = File(context.cacheDir, IMAGE)
        val source = context.assets.open(IMAGE).source()
        val sink = file.sink().buffer()
        source.use { sink.use { sink.writeAll(source) } }
        return file
    }

    @Suppress("SameParameterValue")
    private fun decodeAssetAndAddToMemoryCache(key: MemoryCache.Key, fileName: String): Bitmap {
        val bitmap = context.decodeBitmapAsset(fileName)
        memoryCache[key] = MemoryCache.Value(bitmap)
        return bitmap
    }

    companion object {
        private const val IMAGE = "normal.jpg"
    }
}<|MERGE_RESOLUTION|>--- conflicted
+++ resolved
@@ -29,11 +29,7 @@
 import coil.size.Scale
 import coil.size.Size
 import coil.util.ASSET_FILE_PATH_ROOT
-<<<<<<< HEAD
-import coil.util.TestViewActivity
-=======
 import coil.util.ViewTestActivity
->>>>>>> 3b1ce677
 import coil.util.activity
 import coil.util.createMockWebServer
 import coil.util.decodeBitmapAsset
@@ -83,11 +79,7 @@
     private lateinit var imageLoader: ImageLoader
 
     @get:Rule
-<<<<<<< HEAD
-    val activityRule = activityScenarioRule<TestViewActivity>()
-=======
     val activityRule = activityScenarioRule<ViewTestActivity>()
->>>>>>> 3b1ce677
 
     @Before
     fun before() {
