--- conflicted
+++ resolved
@@ -18,11 +18,7 @@
 import coil.size.Size
 import coil.transform.Transformation
 import coil.transition.Transition
-<<<<<<< HEAD
-import coil.util.TestViewActivity
-=======
 import coil.util.ViewTestActivity
->>>>>>> 3b1ce677
 import coil.util.activity
 import kotlinx.coroutines.CancellationException
 import kotlinx.coroutines.ExperimentalCoroutinesApi
@@ -42,11 +38,7 @@
     private lateinit var context: Context
 
     @get:Rule
-<<<<<<< HEAD
-    val activityRule = activityScenarioRule<TestViewActivity>()
-=======
     val activityRule = activityScenarioRule<ViewTestActivity>()
->>>>>>> 3b1ce677
 
     @Before
     fun before() {
