package coil.fetch

import android.content.ContentResolver.SCHEME_ANDROID_RESOURCE
import android.content.Context
import android.graphics.drawable.BitmapDrawable
import android.os.Build.VERSION.SDK_INT
import androidx.core.graphics.drawable.toBitmap
import androidx.core.net.toUri
import androidx.test.core.app.ApplicationProvider
import coil.ImageLoader
import coil.base.test.R
import coil.map.ResourceIntMapper
import coil.map.ResourceUriMapper
import coil.request.Options
import coil.size.Size
<<<<<<< HEAD
import coil.util.TestViewActivity
=======
import coil.util.ViewTestActivity
>>>>>>> 3b1ce677
import coil.util.assertIsSimilarTo
import coil.util.assumeTrue
import coil.util.getDrawableCompat
import coil.util.launchActivity
import kotlinx.coroutines.ExperimentalCoroutinesApi
import kotlinx.coroutines.runBlocking
import kotlinx.coroutines.test.runTest
import org.junit.Before
import org.junit.Test
import kotlin.test.assertEquals
import kotlin.test.assertFalse
import kotlin.test.assertNotNull
import kotlin.test.assertTrue

@OptIn(ExperimentalCoroutinesApi::class)
class ResourceUriFetcherTest {

    private lateinit var context: Context
    private lateinit var fetcherFactory: ResourceUriFetcher.Factory

    @Before
    fun before() {
        context = ApplicationProvider.getApplicationContext()
        fetcherFactory = ResourceUriFetcher.Factory()
    }

    @Test
    fun rasterDrawable() = runTest {
        val uri = "$SCHEME_ANDROID_RESOURCE://${context.packageName}/${R.drawable.normal}".toUri()
        val options = Options(context, size = Size(100, 100))
        val result = fetcherFactory.create(uri, options, ImageLoader(context))?.fetch()

        assertTrue(result is SourceResult)
        assertEquals("image/jpeg", result.mimeType)
        assertFalse(result.source.source().exhausted())
    }

    @Test
    fun vectorDrawable() = runTest {
        val uri = "$SCHEME_ANDROID_RESOURCE://${context.packageName}/${R.drawable.ic_android}".toUri()
        val options = Options(context, size = Size(100, 100))
        val result = fetcherFactory.create(uri, options, ImageLoader(context))?.fetch()

        assertTrue(result is DrawableResult)
        assertTrue(result.drawable is BitmapDrawable)
        assertTrue(result.isSampled)
    }

    @Test
    fun externalPackageRasterDrawable() = runTest {
        // https://android.googlesource.com/platform/packages/apps/Settings/+/master/res/drawable-xhdpi
        val resource = if (SDK_INT >= 23) "msg_bubble_incoming" else "ic_power_system"
        val rawUri = "$SCHEME_ANDROID_RESOURCE://com.android.settings/drawable/$resource".toUri()
        val options = Options(context, size = Size(100, 100))
        val uri = assertNotNull(ResourceUriMapper().map(rawUri, options))
        val result = fetcherFactory.create(uri, options, ImageLoader(context))?.fetch()

        assertTrue(result is SourceResult)
        assertEquals("image/png", result.mimeType)
        assertFalse(result.source.source().exhausted())
    }

    @Test
    fun externalPackageVectorDrawable() = runTest {
        // com.android.settings/drawable/ic_cancel was added in API 23.
        assumeTrue(SDK_INT >= 23)

        // https://android.googlesource.com/platform/packages/apps/Settings/+/master/res/drawable/ic_cancel.xml
        val rawUri = "$SCHEME_ANDROID_RESOURCE://com.android.settings/drawable/ic_cancel".toUri()
        val options = Options(context, size = Size(100, 100))
        val uri = assertNotNull(ResourceUriMapper().map(rawUri, options))
        val result = fetcherFactory.create(uri, options, ImageLoader(context))?.fetch()

        assertTrue(result is DrawableResult)
        assertTrue(result.drawable is BitmapDrawable)
        assertTrue(result.isSampled)
    }

    /** Regression test: https://github.com/coil-kt/coil/issues/469 */
    @Test
<<<<<<< HEAD
    fun colorAttributeIsApplied() = launchActivity { activity: TestViewActivity ->
=======
    fun colorAttributeIsApplied() = launchActivity { activity: ViewTestActivity ->
>>>>>>> 3b1ce677
        // Intentionally use the application context.
        val imageLoader = ImageLoader(context.applicationContext)
        val options = Options(context = activity, size = Size.ORIGINAL)
        val result = runBlocking {
            val uri = assertNotNull(ResourceIntMapper().map(R.drawable.ic_tinted_vector, options))
            fetcherFactory.create(uri, options, imageLoader)?.fetch()
        }
        val expected = activity.getDrawableCompat(R.drawable.ic_tinted_vector).toBitmap()
        val actual = (result as DrawableResult).drawable.toBitmap()
        actual.assertIsSimilarTo(expected)
    }
}<|MERGE_RESOLUTION|>--- conflicted
+++ resolved
@@ -13,11 +13,7 @@
 import coil.map.ResourceUriMapper
 import coil.request.Options
 import coil.size.Size
-<<<<<<< HEAD
-import coil.util.TestViewActivity
-=======
 import coil.util.ViewTestActivity
->>>>>>> 3b1ce677
 import coil.util.assertIsSimilarTo
 import coil.util.assumeTrue
 import coil.util.getDrawableCompat
@@ -98,11 +94,7 @@
 
     /** Regression test: https://github.com/coil-kt/coil/issues/469 */
     @Test
-<<<<<<< HEAD
-    fun colorAttributeIsApplied() = launchActivity { activity: TestViewActivity ->
-=======
     fun colorAttributeIsApplied() = launchActivity { activity: ViewTestActivity ->
->>>>>>> 3b1ce677
         // Intentionally use the application context.
         val imageLoader = ImageLoader(context.applicationContext)
         val options = Options(context = activity, size = Size.ORIGINAL)
