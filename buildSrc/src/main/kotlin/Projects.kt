--- conflicted
+++ resolved
@@ -104,11 +104,7 @@
             "-Xno-param-assertions",
             "-Xno-receiver-assertions",
         )
-<<<<<<< HEAD
-        if (project.name != "coil-test-internal") {
-=======
-        if (project.name != "coil-benchmark" && project.name != "coil-test") {
->>>>>>> d9647864
+        if (project.name != "coil-benchmark" && project.name != "coil-test-internal") {
             arguments += "-opt-in=coil.annotation.ExperimentalCoilApi"
         }
         // https://youtrack.jetbrains.com/issue/KT-41985
