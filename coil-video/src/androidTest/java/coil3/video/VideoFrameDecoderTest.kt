--- conflicted
+++ resolved
@@ -35,8 +35,6 @@
                 fileSystem = FileSystem.SYSTEM,
             ),
             options = Options(context),
-<<<<<<< HEAD
-=======
         ).decode()
 
         val actual = result.image.bitmap
@@ -65,7 +63,6 @@
                 fileSystem = fileSystem,
             ),
             options = Options(context),
->>>>>>> 27bbd521
         ).decode()
 
         val actual = result.image.bitmap
