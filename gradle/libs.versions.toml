--- conflicted
+++ resolved
@@ -1,11 +1,6 @@
 [versions]
-<<<<<<< HEAD
 androidx-activity = "1.7.0"
-androidx-lifecycle = "2.6.0"
-=======
-androidx-activity = "1.6.1"
 androidx-lifecycle = "2.6.1"
->>>>>>> 410878ef
 compose = "1.3.1"
 composeCompiler = "1.4.3"
 coroutines = "1.6.4"
