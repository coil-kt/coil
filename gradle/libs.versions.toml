--- conflicted
+++ resolved
@@ -12,17 +12,10 @@
 ktor2 = "2.3.13"
 ktor3 = "3.1.0"
 okhttp = "4.12.0"
-<<<<<<< HEAD
-okio = "3.15.0"
-paparazzi = "1.3.5"
-roborazzi = "1.45.1"
-skiko = "0.9.21"
-=======
 okio = "3.16.0"
 paparazzi = "2.0.0-alpha02"
 roborazzi = "1.50.0"
 skiko = "0.9.22.2"
->>>>>>> 97e70d0b
 
 [plugins]
 baselineProfile = { id = "androidx.baselineprofile", version.ref = "androidx-benchmark" }
