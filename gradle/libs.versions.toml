--- conflicted
+++ resolved
@@ -7,14 +7,9 @@
 jetbrains-compose-compiler = "1.5.4"
 kotlin = "1.9.21"
 ktlint = "1.0.1"
-<<<<<<< HEAD
 ktor = "2.3.7"
-okio = "3.6.0"
+okio = "3.7.0"
 paparazzi = "1.3.1"
-=======
-okhttp = "4.12.0"
-okio = "3.7.0"
->>>>>>> 7f2e10e8
 roborazzi = "1.7.0"
 
 [plugins]
