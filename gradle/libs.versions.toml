--- conflicted
+++ resolved
@@ -4,13 +4,8 @@
 androidx-lifecycle = "2.7.0"
 coroutines = "1.8.0"
 jetbrains-compose = "1.6.2"
-<<<<<<< HEAD
 jetbrains-compose-compiler = "1.5.11-kt-2.0.0-RC1"
 kotlin = "2.0.0-RC1"
-=======
-jetbrains-compose-compiler = "1.5.10.2"
-kotlin = "1.9.23"
->>>>>>> 92ba8b2b
 ktlint = "1.1.0"
 ktor = "2.3.10"
 ktor-wasm = "3.0.0-wasm2"
