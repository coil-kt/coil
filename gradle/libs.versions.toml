--- conflicted
+++ resolved
@@ -4,15 +4,10 @@
 androidx-compose = "1.5.4"
 androidx-compose-compiler = "1.5.3"
 coroutines = "1.7.3"
-<<<<<<< HEAD
 jetbrains-compose = "1.5.3"
 jetbrains-compose-compiler = "1.5.2"
 ktlint = "1.0.1"
 ktor = "2.3.4"
-=======
-ktlint = "1.0.1"
-okhttp = "4.12.0"
->>>>>>> aa0221d4
 okio = "3.6.0"
 roborazzi = "1.6.0"
 
