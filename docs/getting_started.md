--- conflicted
+++ resolved
@@ -27,10 +27,6 @@
     }
     kotlinOptions {
         jvmTarget = "1.8"
-<<<<<<< HEAD
-        freeCompilerArgs += "-Xjvm-default=all"
-=======
->>>>>>> 54d82094
     }
 }
 ```
@@ -45,10 +41,6 @@
     }
     kotlinOptions {
         jvmTarget = "1.8"
-<<<<<<< HEAD
-        freeCompilerArgs += "-Xjvm-default=all"
-=======
->>>>>>> 54d82094
     }
 }
 ```
