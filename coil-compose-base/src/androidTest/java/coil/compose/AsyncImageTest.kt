--- conflicted
+++ resolved
@@ -51,11 +51,7 @@
 import coil.request.Options
 import coil.request.SuccessResult
 import coil.size.Scale
-<<<<<<< HEAD
-import coil.util.TestComposeActivity
-=======
 import coil.util.ComposeTestActivity
->>>>>>> 3b1ce677
 import kotlinx.coroutines.delay
 import okhttp3.mockwebserver.MockWebServer
 import org.junit.After
@@ -72,11 +68,7 @@
 class AsyncImageTest {
 
     @get:Rule
-<<<<<<< HEAD
-    val composeTestRule = createAndroidComposeRule<TestComposeActivity>()
-=======
     val composeTestRule = createAndroidComposeRule<ComposeTestActivity>()
->>>>>>> 3b1ce677
 
     private lateinit var server: MockWebServer
     private lateinit var requestTracker: ImageLoaderIdlingResource
